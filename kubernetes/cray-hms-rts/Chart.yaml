apiVersion: v1
description: "Kubernetes resources for cray-hms-rts"
name: "cray-hms-rts"
home: "HMS/cray-hms-rts"
<<<<<<< HEAD
version: 1.13.3
=======
version: 1.13.4
>>>>>>> a04c7f70
<|MERGE_RESOLUTION|>--- conflicted
+++ resolved
@@ -2,8 +2,4 @@
 description: "Kubernetes resources for cray-hms-rts"
 name: "cray-hms-rts"
 home: "HMS/cray-hms-rts"
-<<<<<<< HEAD
-version: 1.13.3
-=======
-version: 1.13.4
->>>>>>> a04c7f70
+version: 1.13.4