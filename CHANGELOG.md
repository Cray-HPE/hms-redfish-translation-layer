--- conflicted
+++ resolved
@@ -24,7 +24,6 @@
 Security - in case of vulnerabilities
 -->
 
-<<<<<<< HEAD
 ## [1.29.0] - 2025-04-15
 
 ### Fixed
@@ -32,7 +31,7 @@
 - Drained/closed request/response bodies appropriately
 - Updated module dependencies to latest versions
 - Internal tracking ticket: CASMHMS-6396
-=======
+
 ## [1.28.0] - 2025-04-10
 
 ### Fixed
@@ -42,7 +41,6 @@
 - Added mutex to protect the KnownDevices map from concurrent writes
 - Extended use of the Redis active pipeline mutex into the gcloud, JAWS,
   and simulator backend helpers
->>>>>>> 2a04240a
 
 ## [1.27.0] - 2025-04-04
 
