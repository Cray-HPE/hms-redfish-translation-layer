# Changelog

All notable changes to this project will be documented in this file.

The format is based on [Keep a Changelog](https://keepachangelog.com/en/1.0.0/),
and this project adheres to [Semantic Versioning](https://semver.org/spec/v2.0.0.html).

<!--
Guiding Principles:
* Changelogs are for humans, not machines.
* There should be an entry for every single version.
* The same types of changes should be grouped.
* Versions and sections should be linkable.
* The latest version comes first.
* The release date of each version is displayed.
* Mention whether you follow Semantic Versioning.

Types of changes:
Added - for new features
Changed - for changes in existing functionality
Deprecated - for soon-to-be removed features
Removed - for now removed features
Fixed - for any bug fixes
Security - in case of vulnerabilities
-->

<<<<<<< HEAD
=======
## [1.13.9] - 2021-10-11

### Changed

- Changed the init job to make a finite number attempts to connect with vault

>>>>>>> 489f1d0e
## [1.13.8] - 2021-09-22

### Changed

- Changed cray-service version to ~6.0.0

## [1.13.7] - 2021-09-08

### Changed

- Changed the docker image to run as the user nobody

## [1.13.6] - 2021-08-19

### Changed

- Updated hms-base version to v1.15.1

## [1.13.5] - 2021-08-02

### Changed

- Added GitHub configuration files.
- Fixed snyk warning.
- Changed arti.dev.cray.com to artifactory.algol60.net for HMS artifacts.

## [1.13.4] - 2021-07-28

### Changed

- Added a publish step to the Jenkins pipeline for the vault-kv-enabler image.

## [1.13.3] - 2021-07-27

### Changed

- GH phase 3 changes for 1.2.

## [1.13.2] - 2021-07-20

### Changed

- Add support for building within the CSM Jenkins.

## [1.13.1] - 2021-07-12

### Security

- CASMHMS-4933 - Updated base container images for security updates.

## [1.13.0] - 2021-06-18

### Changed

- Bump minor version for CSM 1.2 release branch

## [1.12.0] - 2021-06-18

### Changed

- Bump minor version for CSM 1.1 release branch

## [1.11.5] - 2021-05-12

### Changed

- CASMHMS-4833 - Update ClusterRole to allow the NET_RAW capability for the RTS Vault loader job.

## [1.11.4] - 2021-05-04

### Changed

- Updated docker-compose files to pull images from Artifactory instead of DTR.

## [1.11.3] - 2021-04-19

### Changed

- Updated Dockerfiles to pull base images from Artifactory instead of DTR.

## [1.11.2] - 2021-04-07

### Changed

- Bumped service version to fix release/csm-1.0 build.

## [1.11.1] - 2021-03-31

### Changed

- CASMHMS-4605 - Update the loftsman/docker-kubectl image to use a production version.

## [1.11.0] - 2021-02-16

### Changed

- Updated to use a newer redis image to fix snyk issues.

## [1.10.1] - 2021-02-10

### Changed

- Added User-Agent headers to outbound HTTP requests.

## [1.10.0] - 2021-02-04

### Changed

- Update Copyright/License in source files.
- Re-vendor go packages

## [1.9.0] - 2021-01-14

### Changed

- Updated license file.

## [1.8.2] - 2020-11-16
### Security
- CASMHMS-3457 - Removed hard coded passwords


## [1.8.1] - 2020-10-21
### Security
- CASMHMS-4105 - Updated base Golang Alpine image to resolve libcrypto vulnerability.

## [1.8.0] - 2020-10-01
### Added 
- CASMHMS-4020 - Added the Redfish Certificate Service to RTS, and supporting manager resources. It is enabled for the JAWS, GCloud, RF Simulator Backend helpers. This new services allows for the replacement of the HTTPS certificate that is used during HTTPS connections.

### Changed
- Altered the rfdispatcher to support multiple backend helpers. The Certificate service was implemented as a core backend helper that always runs first, then the device specific backend helper runs (JAWS, GCloud, RF Simulator).
- The Redfish Schema tree generation logic was updated to support navigation links that are nested in top level object properties. 

## [1.7.1] - 2020-09-29
### Changed
- CASMHMS-3822 - Use k8s services to provide "DNS" entries for each PDU exposed by RTS, this is the same mechanism that the GCloud backend helper uses for Virtual Shasta.  This allow any service within the service mesh to communicate with PDUs via RTS. 
- CASMHMS-4039 - When initializing a PDU disable the static IP fallback feature. This will prevent the PDU falling back to an static address when DHCP is not available.

## [1.7.0] - 2020-09-17
### Added 
- CASMHMS-4008 - Added PDU temperature and humidity sensors support to the JAWS backend helper under `/redfish/v1/PowerEquipment/RackPDUs/{pdu_id}/Sensors/{sensor_id}`.
- CASMHMS-4008 - Added streaming telemetry for Temperature and Humidity sensors. 

### Security
- CASMHMS-3995 - Updated RTS to use latest trusted baseOS images.

## [1.6.0] - 2020-09-15

## Changed
- CASMCLOUD-1023 - Updated cray-service base chart to the latest 2.x version. This new version of the cray service chart now supports Helm v3. 
- Modified containers/init containers, volume, and persistent volume claim value definitions to be objects instead of arrays

## [1.5.0] - 2020-09-10
### Added
- CASMHMS-3967 - Added Streaming telemetry for PDUs in the JAWs backend helper.

### Changed
- PDU outlets exposed by Redfish now adds padding to outlet numbers, outlet `BA1` now becomes `BA01` for example.  This allows SMD to assign the correct PDU Power connector xnames to each outlet, as SMD sorts the PDU outlet members lexicographically to determine the number of the outlet.  

## [1.4.1] - 2020-09-01
### Added
- CASMHMS-3966 - Added support in the JAWS Backend Helper to poll PDUs. 

## [1.4.0] - 2020-08-20
### Changed
- CASMHMS-3827 - Improved Handling of credentials in the JAWS Backend Helper. The Vault Loader will now loads the default credentials for PDUs and RTS redfish interface. 

## [1.3.1] - 2020-07-22

### Changed

CASMHMS-3418 - Updated Docker builds to use latest trusted base images.

## [1.3.0] - 2020-07-14

### FIXED

CASMHMS-3721: OData ID and OData Type annotations in annotations now have the correct values, instead of null.
CASMHMS-3732: Fixed an issue with the GCloud where it would return a 500 status code, when performing a GET request on `/redfish/v1/Systems/Self`

## [1.2.3] - 2020-06-08

### Changed

SKERN-2849 - Removed filter from gcloud backend_helper xname discovery

## [1.2.2] - 2020-05-08

### Changed

CASMHMS-3264 - updated cray-service base chart to enable online install upgrade/rollback

## [1.2.1] - 2020-05-07

### Changed

- CASMHMS-2963 - Use trusted baseOS images for docker builds.

## [1.2.0] - 2020-04-16

### Added

- Added simulated composed environment.<|MERGE_RESOLUTION|>--- conflicted
+++ resolved
@@ -24,15 +24,12 @@
 Security - in case of vulnerabilities
 -->
 
-<<<<<<< HEAD
-=======
 ## [1.13.9] - 2021-10-11
 
 ### Changed
 
 - Changed the init job to make a finite number attempts to connect with vault
 
->>>>>>> 489f1d0e
 ## [1.13.8] - 2021-09-22
 
 ### Changed
