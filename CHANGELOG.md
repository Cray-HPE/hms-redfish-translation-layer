--- conflicted
+++ resolved
@@ -24,15 +24,12 @@
 Security - in case of vulnerabilities
 -->
 
-<<<<<<< HEAD
-=======
 ## [1.13.4] - 2021-07-28
 
 ### Changed
 
 - Added a publish step to the Jenkins pipeline for the vault-kv-enabler image.
 
->>>>>>> a04c7f70
 ## [1.13.3] - 2021-07-27
 
 ### Changed
